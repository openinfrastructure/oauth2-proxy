# Vx.x.x (Pre-release)

## Breaking Changes

- [#146](https://github.com/pusher/oauth2_proxy/pull/146) Use full email address as `User` if the auth response did not contain a `User` field (@gargath)
  - This change modifies the contents of the `X-Forwarded-User` header supplied by the proxy for users where the auth response from the IdP did not contain
    a username.
    In that case, this header used to only contain the local part of the user's email address (e.g. `john.doe` for `john.doe@example.com`) but now contains
    the user's full email address instead.
- [#170](https://github.com/pusher/oauth2_proxy/pull/170) Pre-built binary tarballs changed format
  - The pre-built binary tarballs again match the format of the [bitly](https://github.com/bitly/oauth2_proxy) repository, where the unpacked directory
    has the same name as the tarball and the binary is always named `oauth2_proxy`. This was done to restore compatibility with third-party automation
    recipes like https://github.com/jhoblitt/puppet-oauth2_proxy.

## Changes since v3.2.0

<<<<<<< HEAD
- [#175](https://github.com/pusher/outh2_proxy/pull/175) Bump go-oidc to v2.0.0 (@aeijdenberg).
  - Includes fix for potential signature checking issue when OIDC discovery is skipped.
=======
- [#155](https://github.com/pusher/outh2_proxy/pull/155) Add RedisSessionStore implementation (@brianv0, @JoelSpeed)
  - Implement flags to configure the redis session store
    - `-session-store-type=redis` Sets the store type to redis
    - `-redis-connection-url` Sets the Redis connection URL
    - `-redis-use-sentinel=true` Enables Redis Sentinel support
    - `-redis-sentinel-master-name` Sets the Sentinel master name, if sentinel is enabled
    - `-redis-sentinel-connection-urls` Defines the Redis Sentinel Connection URLs, if sentinel is enabled
  - Introduces the concept of a session ticket. Tickets are composed of the cookie name, a session ID, and a secret.
  - Redis Sessions are stored encrypted with a per-session secret 
  - Added tests for server based session stores
>>>>>>> 55a853cf
- [#168](https://github.com/pusher/outh2_proxy/pull/168) Drop Go 1.11 support in Travis (@JoelSpeed)
- [#169](https://github.com/pusher/outh2_proxy/pull/169) Update Alpine to 3.9 (@kskewes)
- [#148](https://github.com/pusher/outh2_proxy/pull/148) Implement SessionStore interface within proxy (@JoelSpeed)
- [#147](https://github.com/pusher/outh2_proxy/pull/147) Add SessionStore interfaces and initial implementation (@JoelSpeed)
  - Allows for multiple different session storage implementations including client and server side
  - Adds tests suite for interface to ensure consistency across implementations
  - Refactor some configuration options (around cookies) into packages
- [#114](https://github.com/pusher/oauth2_proxy/pull/114), [#154](https://github.com/pusher/oauth2_proxy/pull/154) Documentation is now available live at our [docs website](https://pusher.github.io/oauth2_proxy/) (@JoelSpeed, @icelynjennings)
- [#146](https://github.com/pusher/oauth2_proxy/pull/146) Use full email address as `User` if the auth response did not contain a `User` field (@gargath)
- [#144](https://github.com/pusher/oauth2_proxy/pull/144) Use GO 1.12 for ARM builds (@kskewes)
- [#142](https://github.com/pusher/oauth2_proxy/pull/142) ARM Docker USER fix (@kskewes)
- [#52](https://github.com/pusher/oauth2_proxy/pull/52) Logging Improvements (@MisterWil)
  - Implement flags to configure file logging
    - `-logging-filename` Defines the filename to log to
    - `-logging-max-size` Defines the maximum
    - `-logging-max-age` Defines the maximum age of backups to retain
    - `-logging-max-backups` Defines the maximum number of rollover log files to retain
    - `-logging-compress` Defines if rollover log files should be compressed
    - `-logging-local-time` Defines if logging date and time should be local or UTC
  - Implement two new flags to enable or disable specific logging types
    - `-standard-logging` Enables or disables standard (not request or auth) logging
    - `-auth-logging` Enables or disables auth logging
  - Implement two new flags to customize the logging format
    - `-standard-logging-format` Sets the format for standard logging
    - `-auth-logging-format` Sets the format for auth logging

- [#111](https://github.com/pusher/oauth2_proxy/pull/111) Add option for telling where to find a login.gov JWT key file (@timothy-spencer)
- [#170](https://github.com/pusher/oauth2_proxy/pull/170) Restore binary tarball contents to be compatible with bitlys original tarballs (@zeha)

# v3.2.0

## Release highlights
- Internal restructure of session state storage to use JSON rather than proprietary scheme
- Added health check options for running on GCP behind a load balancer
- Improved support for protecting websockets
- Added provider for login.gov
- Allow manual configuration of OIDC providers

## Important notes
- Dockerfile user is now non-root, this may break your existing deployment
- In the OIDC provider, when no email is returned, the ID Token subject will be used
instead of returning an error
- GitHub user emails must now be primary and verified before authenticating

## Changes since v3.1.0

- [#96](https://github.com/bitly/oauth2_proxy/pull/96) Check if email is verified on GitHub (@caarlos0)
- [#110](https://github.com/pusher/oauth2_proxy/pull/110) Added GCP healthcheck option (@timothy-spencer)
- [#112](https://github.com/pusher/oauth2_proxy/pull/112) Improve websocket support (@gyson)
- [#63](https://github.com/pusher/oauth2_proxy/pull/63) Use encoding/json for SessionState serialization (@yaegashi)
  - Use JSON to encode session state to be stored in browser cookies
  - Implement legacy decode function to support existing cookies generated by older versions
  - Add detailed table driven tests in session_state_test.go
- [#120](https://github.com/pusher/oauth2_proxy/pull/120) Encrypting user/email from cookie (@costelmoraru)
- [#55](https://github.com/pusher/oauth2_proxy/pull/55) Added login.gov provider (@timothy-spencer)
- [#55](https://github.com/pusher/oauth2_proxy/pull/55) Added environment variables for all config options (@timothy-spencer)
- [#70](https://github.com/pusher/oauth2_proxy/pull/70) Fix handling of splitted cookies (@einfachchr)
- [#92](https://github.com/pusher/oauth2_proxy/pull/92) Merge websocket proxy feature from openshift/oauth-proxy (@butzist)
- [#57](https://github.com/pusher/oauth2_proxy/pull/57) Fall back to using OIDC Subject instead of Email (@aigarius)
- [#85](https://github.com/pusher/oauth2_proxy/pull/85) Use non-root user in docker images (@kskewes)
- [#68](https://github.com/pusher/oauth2_proxy/pull/68) forward X-Auth-Access-Token header (@davidholsgrove)
- [#41](https://github.com/pusher/oauth2_proxy/pull/41) Added option to manually specify OIDC endpoints instead of relying on discovery
- [#83](https://github.com/pusher/oauth2_proxy/pull/83) Add `id_token` refresh to Google provider (@leki75)
- [#10](https://github.com/pusher/oauth2_proxy/pull/10) fix redirect url param handling (@dt-rush)
- [#122](https://github.com/pusher/oauth2_proxy/pull/122) Expose -cookie-path as configuration parameter (@costelmoraru)
- [#124](https://github.com/pusher/oauth2_proxy/pull/124) Use Go 1.12 for testing and build environments (@syscll)

# v3.1.0

## Release highlights

- Introduction of ARM releases and and general improvements to Docker builds
- Improvements to OIDC provider allowing pass-through of ID Tokens
- Multiple redirect domains can now be whitelisted
- Streamed responses are now flushed periodically

## Important notes

- If you have been using [#bitly/621](https://github.com/bitly/oauth2_proxy/pull/621)
  and have cookies larger than the 4kb limit,
  the cookie splitting pattern has changed and now uses `_` in place of `-` when
  indexing cookies.
  This will force users to reauthenticate the first time they use `v3.1.0`.
- Streamed responses will now be flushed every 1 second by default.
  Previously streamed responses were flushed only when the buffer was full.
  To retain the old behaviour set `--flush-interval=0`.
  See [#23](https://github.com/pusher/oauth2_proxy/pull/23) for further details.

## Changes since v3.0.0

- [#14](https://github.com/pusher/oauth2_proxy/pull/14) OIDC ID Token, Authorization Headers, Refreshing and Verification (@joelspeed)
  - Implement `pass-authorization-header` and `set-authorization-header` flags
  - Implement token refreshing in OIDC provider
  - Split cookies larger than 4k limit into multiple cookies
  - Implement token validation in OIDC provider
- [#15](https://github.com/pusher/oauth2_proxy/pull/15) WhitelistDomains (@joelspeed)
  - Add `--whitelist-domain` flag to allow redirection to approved domains after OAuth flow
- [#21](https://github.com/pusher/oauth2_proxy/pull/21) Docker Improvement (@yaegashi)
  - Move Docker base image from debian to alpine
  - Install ca-certificates in docker image
- [#23](https://github.com/pusher/oauth2_proxy/pull/23) Flushed streaming responses
  - Long-running upstream responses will get flushed every <timeperiod> (1 second by default)
- [#24](https://github.com/pusher/oauth2_proxy/pull/24) Redirect fix (@agentgonzo)
  - After a successful login, you will be redirected to your original URL rather than /
- [#35](https://github.com/pusher/oauth2_proxy/pull/35) arm and arm64 binary releases (@kskewes)
  - Add armv6 and arm64 to Makefile `release` target
- [#37](https://github.com/pusher/oauth2_proxy/pull/37) cross build arm and arm64 docker images (@kskewes)

# v3.0.0

Adoption of OAuth2_Proxy by Pusher.
Project was hard forked and tidied however no logical changes have occurred since
v2.2 as released by Bitly.

## Changes since v2.2:

- [#7](https://github.com/pusher/oauth2_proxy/pull/7) Migration to Pusher (@joelspeed)
  - Move automated build to debian base image
  - Add Makefile
    - Update CI to run `make test`
    - Update Dockerfile to use `make clean oauth2_proxy`
    - Update `VERSION` parameter to be set by `ldflags` from Git Status
    - Remove lint and test scripts
  - Remove Go v1.8.x from Travis CI testing
  - Add CODEOWNERS file
  - Add CONTRIBUTING guide
  - Add Issue and Pull Request templates
  - Add Dockerfile
  - Fix fsnotify import
  - Update README to reflect new repository ownership
  - Update CI scripts to separate linting and testing
    - Now using `gometalinter` for linting
  - Move Go import path from `github.com/bitly/oauth2_proxy` to `github.com/pusher/oauth2_proxy`
  - Repository forked on 27/11/18
    - README updated to include note that this repository is forked
    - CHANGLOG created to track changes to repository from original fork<|MERGE_RESOLUTION|>--- conflicted
+++ resolved
@@ -14,10 +14,8 @@
 
 ## Changes since v3.2.0
 
-<<<<<<< HEAD
 - [#175](https://github.com/pusher/outh2_proxy/pull/175) Bump go-oidc to v2.0.0 (@aeijdenberg).
   - Includes fix for potential signature checking issue when OIDC discovery is skipped.
-=======
 - [#155](https://github.com/pusher/outh2_proxy/pull/155) Add RedisSessionStore implementation (@brianv0, @JoelSpeed)
   - Implement flags to configure the redis session store
     - `-session-store-type=redis` Sets the store type to redis
@@ -28,7 +26,6 @@
   - Introduces the concept of a session ticket. Tickets are composed of the cookie name, a session ID, and a secret.
   - Redis Sessions are stored encrypted with a per-session secret 
   - Added tests for server based session stores
->>>>>>> 55a853cf
 - [#168](https://github.com/pusher/outh2_proxy/pull/168) Drop Go 1.11 support in Travis (@JoelSpeed)
 - [#169](https://github.com/pusher/outh2_proxy/pull/169) Update Alpine to 3.9 (@kskewes)
 - [#148](https://github.com/pusher/outh2_proxy/pull/148) Implement SessionStore interface within proxy (@JoelSpeed)
